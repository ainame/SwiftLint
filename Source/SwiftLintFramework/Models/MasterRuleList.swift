--- conflicted
+++ resolved
@@ -64,11 +64,8 @@
     NestingRule.self,
     OpeningBraceRule.self,
     OperatorFunctionWhitespaceRule.self,
-<<<<<<< HEAD
+    PrivateOutletRule.self,
     PrivateUnitTestRule.self,
-=======
-    PrivateOutletRule.self,
->>>>>>> fbe768ec
     ReturnArrowWhitespaceRule.self,
     StatementPositionRule.self,
     TodoRule.self,
