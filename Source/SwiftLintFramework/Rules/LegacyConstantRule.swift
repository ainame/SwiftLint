--- conflicted
+++ resolved
@@ -80,27 +80,19 @@
         var corrections = [Correction]()
         var contents = file.contents
         let matches = patterns.map({ pattern, template in
-<<<<<<< HEAD
             file.matchPattern(pattern, withSyntaxKinds: [.identifier])
-=======
-            file.matchPattern(pattern, withSyntaxKinds: [.Identifier])
                 .filter { !file.ruleEnabledViolatingRanges([$0], forRule: self).isEmpty }
->>>>>>> 2246bb92
                 .map { ($0, pattern, template) }
         }).joined().sorted { $0.0.location > $1.0.location } // reversed
 
         if matches.isEmpty { return [] }
 
         for (range, pattern, template) in matches {
-<<<<<<< HEAD
             contents = regex(pattern).stringByReplacingMatches(in: contents,
-=======
-            let location = Location(file: file, characterOffset: range.location)
-            contents = regex(pattern).stringByReplacingMatchesInString(contents,
->>>>>>> 2246bb92
                                                                        options: [],
                                                                        range: range,
                                                                        withTemplate: template)
+            let location = Location(file: file, characterOffset: range.location)
             corrections.append(Correction(ruleDescription: description, location: location))
         }
 
