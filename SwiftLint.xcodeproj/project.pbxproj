--- conflicted
+++ resolved
@@ -54,13 +54,10 @@
 		7250948A1D0859260039B353 /* StatementPositionConfiguration.swift in Sources */ = {isa = PBXBuildFile; fileRef = 725094881D0855760039B353 /* StatementPositionConfiguration.swift */; };
 		83894F221B0C928A006214E1 /* RulesCommand.swift in Sources */ = {isa = PBXBuildFile; fileRef = 83894F211B0C928A006214E1 /* RulesCommand.swift */; };
 		83D71E281B131ECE000395DE /* RuleDescription.swift in Sources */ = {isa = PBXBuildFile; fileRef = 83D71E261B131EB5000395DE /* RuleDescription.swift */; };
-<<<<<<< HEAD
+		85DA81321D6B471000951BC4 /* MarkRule.swift in Sources */ = {isa = PBXBuildFile; fileRef = 856651A61D6B395F005E6B29 /* MarkRule.swift */; };
+		93E0C3CE1D67BD7F007FA25D /* ConditionalReturnsOnNewline.swift in Sources */ = {isa = PBXBuildFile; fileRef = 93E0C3CD1D67BD7F007FA25D /* ConditionalReturnsOnNewline.swift */; };
 		B2902A0C1D66815600BFCCF7 /* PrivateUnitTestRule.swift in Sources */ = {isa = PBXBuildFile; fileRef = B2902A0B1D66815600BFCCF7 /* PrivateUnitTestRule.swift */; };
 		B2902A0E1D6681F700BFCCF7 /* PrivateUnitTestConfiguration.swift in Sources */ = {isa = PBXBuildFile; fileRef = B2902A0D1D6681F700BFCCF7 /* PrivateUnitTestConfiguration.swift */; };
-=======
-		85DA81321D6B471000951BC4 /* MarkRule.swift in Sources */ = {isa = PBXBuildFile; fileRef = 856651A61D6B395F005E6B29 /* MarkRule.swift */; };
-		93E0C3CE1D67BD7F007FA25D /* ConditionalReturnsOnNewline.swift in Sources */ = {isa = PBXBuildFile; fileRef = 93E0C3CD1D67BD7F007FA25D /* ConditionalReturnsOnNewline.swift */; };
->>>>>>> 8389aa22
 		B58AEED61C492C7B00E901FD /* ForceUnwrappingRule.swift in Sources */ = {isa = PBXBuildFile; fileRef = B58AEED51C492C7B00E901FD /* ForceUnwrappingRule.swift */; };
 		BFF028AE1CBCF8A500B38A9D /* TrailingWhitespaceConfiguration.swift in Sources */ = {isa = PBXBuildFile; fileRef = BF48D2D61CBCCA5F0080BDAE /* TrailingWhitespaceConfiguration.swift */; };
 		D0AAAB5019FB0960007B24B3 /* SwiftLintFramework.framework in Embed Frameworks */ = {isa = PBXBuildFile; fileRef = D0D1216D19E87B05005E4BAA /* SwiftLintFramework.framework */; settings = {ATTRIBUTES = (CodeSignOnCopy, RemoveHeadersOnCopy, ); }; };
@@ -224,13 +221,10 @@
 		725094881D0855760039B353 /* StatementPositionConfiguration.swift */ = {isa = PBXFileReference; fileEncoding = 4; lastKnownFileType = sourcecode.swift; path = StatementPositionConfiguration.swift; sourceTree = "<group>"; };
 		83894F211B0C928A006214E1 /* RulesCommand.swift */ = {isa = PBXFileReference; fileEncoding = 4; lastKnownFileType = sourcecode.swift; path = RulesCommand.swift; sourceTree = "<group>"; };
 		83D71E261B131EB5000395DE /* RuleDescription.swift */ = {isa = PBXFileReference; fileEncoding = 4; lastKnownFileType = sourcecode.swift; path = RuleDescription.swift; sourceTree = "<group>"; };
-<<<<<<< HEAD
+		856651A61D6B395F005E6B29 /* MarkRule.swift */ = {isa = PBXFileReference; fileEncoding = 4; lastKnownFileType = sourcecode.swift; path = MarkRule.swift; sourceTree = "<group>"; };
+		93E0C3CD1D67BD7F007FA25D /* ConditionalReturnsOnNewline.swift */ = {isa = PBXFileReference; fileEncoding = 4; lastKnownFileType = sourcecode.swift; path = ConditionalReturnsOnNewline.swift; sourceTree = "<group>"; };
 		B2902A0B1D66815600BFCCF7 /* PrivateUnitTestRule.swift */ = {isa = PBXFileReference; fileEncoding = 4; lastKnownFileType = sourcecode.swift; path = PrivateUnitTestRule.swift; sourceTree = "<group>"; };
 		B2902A0D1D6681F700BFCCF7 /* PrivateUnitTestConfiguration.swift */ = {isa = PBXFileReference; fileEncoding = 4; lastKnownFileType = sourcecode.swift; path = PrivateUnitTestConfiguration.swift; sourceTree = "<group>"; };
-=======
-		856651A61D6B395F005E6B29 /* MarkRule.swift */ = {isa = PBXFileReference; fileEncoding = 4; lastKnownFileType = sourcecode.swift; path = MarkRule.swift; sourceTree = "<group>"; };
-		93E0C3CD1D67BD7F007FA25D /* ConditionalReturnsOnNewline.swift */ = {isa = PBXFileReference; fileEncoding = 4; lastKnownFileType = sourcecode.swift; path = ConditionalReturnsOnNewline.swift; sourceTree = "<group>"; };
->>>>>>> 8389aa22
 		B58AEED51C492C7B00E901FD /* ForceUnwrappingRule.swift */ = {isa = PBXFileReference; fileEncoding = 4; lastKnownFileType = sourcecode.swift; path = ForceUnwrappingRule.swift; sourceTree = "<group>"; };
 		BF48D2D61CBCCA5F0080BDAE /* TrailingWhitespaceConfiguration.swift */ = {isa = PBXFileReference; fileEncoding = 4; lastKnownFileType = sourcecode.swift; path = TrailingWhitespaceConfiguration.swift; sourceTree = "<group>"; };
 		D0D1211B19E87861005E4BAA /* main.swift */ = {isa = PBXFileReference; lastKnownFileType = sourcecode.swift; path = main.swift; sourceTree = "<group>"; usesTabs = 0; };
